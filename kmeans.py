--- conflicted
+++ resolved
@@ -60,13 +60,8 @@
 
     ## write to output, either a file or stdout (default)
     debug_logger.debug('[kmeans] Saving')
-<<<<<<< HEAD
-    output_file = open(args.output, 'w', encoding='utf-8', newline='') if args.output is not None else sys.stdout
-    export_csv = cs_pd.to_csv(output_file, encoding='utf-8', header=True, sep='\t', float_format='%.3f')
-=======
     output_file = open(args.output, 'w', encoding='utf-8') if args.output is not None else sys.stdout
     export_csv = cs_pd.to_csv(output_file, header=True, sep='\t', float_format='%.3f', encoding='utf-8')
->>>>>>> 3cccbb1e
     output_file.close()
 
     debug_logger.debug('[kmeans] Terminated')
