import argparse
import csv
import curses
import enum
import logging
from dataclasses import dataclass


def setup_logger(name, log_file, formatter=logging.Formatter('%(asctime)s %(levelname)s %(message)s'),
                 level=logging.INFO):
    """Function to setup a generic loggers."""
    handler = logging.FileHandler(log_file)
    handler.setFormatter(formatter)
    logger = logging.getLogger(name)
    logger.setLevel(level)
    logger.addHandler(handler)
    return logger


profiler_logger = setup_logger('profiler_logger', 'profiler.log')
debug_logger = setup_logger('debug_logger', 'slr-kit.log', level=logging.DEBUG)


# List of class names
class ClassNames(enum.Enum):
    KEYWORD = ('keyword', 'k')
    NOISE = ('noise', 'n')
    RELEVANT = ('relevant', 'r')
    NOTRELEVANT = ('not-relevant', 'x')

    @classmethod
    def key2class(cls, key):
        for clname in cls:
            if clname.key == key:
                return clname

        raise ValueError('"{}" is not a valid key'.format(key))

    def __init__(self, classname, key):
        self.classname = classname
        self.key = key


@dataclass
class Word:
    index: int
    word: str
    count: int
    group: str
    order: int
    related: str

    def is_grouped(self):
        return self.group != ''


class WordList(object):
    def __init__(self, items=None):
        self.items = items
        self.csv_header = None

    def from_csv(self, infile):
        with open(infile, newline='') as csv_file:
            csv_reader = csv.DictReader(csv_file, delimiter=',')
            header = csv_reader.fieldnames
            items = []
            for row in csv_reader:
                order_value = row['order']
                if order_value == '':
                    order = None
                else:
                    order = int(order_value)

                related = row.get('related', '')
                item = Word(
                    index=0,
                    word=row['keyword'],
                    count=row['count'],
                    group=row['group'],
                    order=order,
                    related=related
                )
                items.append(item)

        if 'related' not in header:
            header.append('related')

        self.csv_header = header
        self.items = items
        return header, items

    def to_csv(self, outfile):
        with open(outfile, mode='w') as out:
            writer = csv.DictWriter(out, fieldnames=self.csv_header,
                                    delimiter=',', quotechar='"',
                                    quoting=csv.QUOTE_MINIMAL)
            writer.writeheader()
            for w in self.items:
                item = {'keyword': w.word,
                        'count': w.count,
                        'group': w.group,
                        'order': w.order,
                        'related': w.related}
                writer.writerow(item)

    def get_last_inserted_order(self):
        orders = [w.order for w in self.items if w.order is not None]
        if len(orders) == 0:
            order = -1
        else:
            order = max(orders)

        return order

    def get_last_inserted_word(self):
        last = self.get_last_inserted_order()
        for w in self.items:
            if w.order == last:
                return w
        else:
            return None

    def mark_word(self, word, marker, order, related=''):
        for w in self.items:
            if w.word == word:
                w.group = marker
                w.order = order
                w.related = related
                break

        return self

    def return_related_items(self, key):
        containing = []
        not_containing = []
        for w in self.items:
            if w.group != '':
                continue

            if find_word(w.word, key):
                containing.append(w.word)
            else:
                not_containing.append(w.word)

        return containing, not_containing

    def count_classified(self):
        return len([item for item in self.items if item.is_grouped()])

    def count_by_class(self, cls):
        return len([w for w in self.items if w.group == cls])

class Win(object):
    """Contains the list of lines to display."""

    def __init__(self, key, title='', rows=3, cols=30, y=0, x=0):
        self.key = key
        self.title = title
        self.rows = rows
        self.cols = cols
        self.y = y
        self.x = x
        self.win_handler = curses.newwin(self.rows, self.cols, self.y, self.x)
        self.win_handler.border()
        self.win_handler.refresh()
        self.lines = []

    def display_lines(self, rev=True, highlight_word=''):
        if rev:
            word_list = reversed(self.lines)
        else:
            word_list = self.lines
        i = 0
        for w in word_list:
            trunc_w = w[:self.cols - 2]
            if highlight_word == '':
                self.win_handler.addstr(i + 1, 1, trunc_w + ' ' * (self.cols - 2 - len(trunc_w)))
            else:
                tok = w.split(highlight_word)
                self.win_handler.addstr(i + 1, 1, '')
                for t in tok:
                    self.win_handler.addstr(t)
                    self.win_handler.addstr(highlight_word, curses.color_pair(1))
                self.win_handler.addstr(i + 1, len(trunc_w) + 1, ' ' * (self.cols - 2 - len(trunc_w)))
            i += 1
            if i >= self.rows - 2:
                break
        while i < self.rows - 2:
            self.win_handler.addstr(i + 1, 1, ' ' * (self.cols - 2))
            i += 1
        self.win_handler.border()
        self.win_handler.refresh()

    def assign_lines(self, lines):
        self.lines = [w.word for w in lines if w.group == self.key]
        # print(self.lines)


def init_argparser():
    """Initialize the command line parser."""
    parser = argparse.ArgumentParser()
    parser.add_argument('datafile', action="store", type=str,
                        help="input CSV data file")
    parser.add_argument('--dry-run', action='store_false', dest='dry_run',
                        help='do not write the results on exit')
    return parser


def avg_or_zero(num, den):
    """Safely calculatess an average, returning 0 if no elements are present."""
    if den > 0:
        avg = 100 * num / den
    else:
        avg = 0

    return avg


def get_stats_strings(words, related_items_count=0):
    stats_strings = []
<<<<<<< HEAD
    n_completed = len([w for w in words if w.is_grouped()])
    n_keywords = len([w for w in words if w.group == 'k'])
    n_noise = len([w for w in words if w.group == 'n'])
    n_not_relevant = len([w for w in words if w.group == 'x'])
    n_later = len([w for w in words if w.group == 'p'])
    stats_strings.append('Total words:  {:7}'.format(len(words)))
    avg = avg_or_zero(n_completed, len(words))
    stats_strings.append('Completed:    {:7} ({:6.2f}%)'.format(n_completed,
                                                                avg))
=======
    n_completed = words.count_classified()
    n_keywords = words.count_by_class('k')#len([w for w in words if w.group == 'k'])
    n_noise = words.count_by_class('n')#len([w for w in words if w.group == 'n'])
    n_not_relevant = words.count_by_class('x')#len([w for w in words if w.group == 'x'])
    n_later = words.count_by_class('p')#len([w for w in words if w.group == 'p'])
    stats_strings.append('Total words:  {:7}'.format(len(words.items)))
    avg = avg_or_zero(n_completed, len(words.items))
    stats_strings.append('Completed:    {:7} ({:6.2f}%)'.format(n_completed, avg))
>>>>>>> f94d83e7
    avg = avg_or_zero(n_keywords, n_completed)
    stats_strings.append('Keywords:     {:7} ({:6.2f}%)'.format(n_keywords,
                                                                avg))
    avg = avg_or_zero(n_noise, n_completed)
    stats_strings.append('Noise:        {:7} ({:6.2f}%)'.format(n_noise, avg))
    avg = avg_or_zero(n_not_relevant, n_completed)
    stats_strings.append('Not relevant: {:7} ({:6.2f}%)'.format(n_not_relevant,
                                                                avg))
    avg = avg_or_zero(n_later, n_completed)
    stats_strings.append('Postponed:    {:7} ({:6.2f}%)'.format(n_later,
                                                                avg))
    s = 'Related:      {:7}'
    if related_items_count >= 0:
        s = s.format(related_items_count)
    else:
        s = s.format(0)

    stats_strings.append(s)
    return stats_strings


def find_word(string, substring):
    return any([substring == word for word in string.split()])
    # return substring in string


def init_curses():
    # create stdscr
    stdscr = curses.initscr()
    stdscr.clear()

    # allow echo, set colors
    curses.noecho()
    curses.start_color()
    curses.use_default_colors()
    curses.init_pair(1, curses.COLOR_RED, curses.COLOR_BLACK)

    return stdscr


def do_classify(key, words, evaluated_word, sort_word_key, related_items_count,
                windows):
    klass = ClassNames.key2class(key)
    win = windows[klass.classname]
    win.lines.append(evaluated_word)
    win.display_lines(rev=True)
    words.mark_word(evaluated_word, key,
                    words.get_last_inserted_order() + 1, sort_word_key)

    if related_items_count <= 0:
        sort_word_key = evaluated_word

    containing, not_containing = words.return_related_items(sort_word_key)
    if related_items_count <= 0:
        related_items_count = len(containing) + 1

    windows['__WORDS'].lines = containing
    windows['__WORDS'].lines.extend(not_containing)
    windows['__WORDS'].display_lines(rev=False, highlight_word=sort_word_key)
    related_items_count -= 1
    return related_items_count, sort_word_key


def undo(words, sort_word_key, related_items_count, windows, logger):
    last_word = words.get_last_inserted_word()
    if last_word is None:
        return related_items_count, sort_word_key

    group = last_word.group
    related = last_word.related
    logger.debug("Undo: {} group {} order {}".format(last_word.word,
                                                     group,
                                                     last_word.order))
    # remove last_word from the window that actually contains it
    try:
        win = windows[ClassNames.key2class(group).classname]
        win.lines.remove(last_word.word)
        win.display_lines(rev=True)
    except KeyError:
        pass  # if here the word is not in a window so nothing to do

    # un-mark last_word
    words.mark_word(last_word.word, '', None)
    if related == sort_word_key:
        related_items_count += 1
        rwl = [last_word.word]
        rwl.extend(windows['__WORDS'].lines)
        windows['__WORDS'].lines = rwl
    else:
        sort_word_key = related
        containing, not_containing = words.return_related_items(sort_word_key)
        windows['__WORDS'].lines = containing
        windows['__WORDS'].lines.extend(not_containing)
        windows['__WORDS'].display_lines(rev=False, highlight_word=sort_word_key)
        related_items_count = len(containing) + 1

    if sort_word_key == '':
        # if sort_word_key is empty there's no related item: fix the
        # related_items_count to the correct value of 0
        related_items_count = 0

    return related_items_count, sort_word_key


def curses_main(scr, words, datafile, logger=None, profiler=None):
    stdscr = init_curses()
    win_width = 40

    # define windows
    windows = {
        ClassNames.KEYWORD.classname: Win(ClassNames.KEYWORD.key,
                                          title='Keywords', rows=8,
                                          cols=win_width, y=0, x=0),
        ClassNames.RELEVANT.classname: Win(ClassNames.RELEVANT.key,
                                           title='Relevant', rows=8,
                                           cols=win_width, y=8, x=0),
        ClassNames.NOISE.classname: Win(ClassNames.NOISE.key, title='Noise',
                                        rows=8, cols=win_width, y=16, x=0),
        ClassNames.NOTRELEVANT.classname: Win(ClassNames.NOTRELEVANT.key,
                                              title='Not-relevant', rows=8,
                                              cols=win_width, y=24, x=0),
        '__WORDS': Win(None, rows=27, cols=win_width, y=9, x=win_width),
        '__STATS': Win(None, rows=9, cols=win_width, y=0, x=win_width)
    }

    curses.ungetch(' ')
    _ = stdscr.getch()
    for win in windows:
        if win in ['__WORDS', '__STATS']:
            continue

        windows[win].assign_lines(words.items)
        windows[win].display_lines()

    last_word = words.get_last_inserted_word()
    if last_word is None:
        related_items_count = 0
        sort_word_key = ''
        lines = [w.word for w in words.items if not w.is_grouped()]
    else:
        sort_word_key = last_word.related
        containing, not_containing = words.return_related_items(sort_word_key)
        related_items_count = len(containing)
        lines = containing
        lines.extend(not_containing)

<<<<<<< HEAD
    windows['__WORDS'].lines = lines
    windows['__STATS'].lines = get_stats_strings(words.items, related_items_count)
    windows['__STATS'].display_lines(rev=False)
=======
    words_window.lines = lines
    stats_window = Win(None, rows=9, cols=win_width, y=0, x=win_width)
    stats_window.lines = get_stats_strings(words, related_items_count)
    stats_window.display_lines(rev=False)
>>>>>>> f94d83e7
    while True:
        if len(windows['__WORDS'].lines) <= 0:
            break
        evaluated_word = windows['__WORDS'].lines[0]
        if related_items_count <= 0:
            sort_word_key = ''

<<<<<<< HEAD
        windows['__WORDS'].display_lines(rev=False, highlight_word=sort_word_key)
        c = chr(stdscr.getch())
        classifing_keys = [ClassNames.KEYWORD.key,
                           ClassNames.NOTRELEVANT.key,
                           ClassNames.NOISE.key,
                           ClassNames.RELEVANT.key]
        if c in classifing_keys:
            profiler.info("WORD '{}' AS '{}'".format(evaluated_word,
                                                     ClassNames.key2class(c)))
            related_items_count, sort_word_key = do_classify(c, words,
                                                             evaluated_word,
                                                             sort_word_key,
                                                             related_items_count,
                                                             windows)
        elif c == 'p':
=======
        words_window.display_lines(rev=False, highlight_word=sort_word_key)
        c = stdscr.getch()
        #if c in [ord(keys[KEYWORD]), ord(keys[NOTRELEVANT])]:
        #    # classification: KEYWORD or NOTRELEVANT
        #    words.mark_word(evaluated_word, chr(c), order)
        #    win = windows[key2class[chr(c)]]
        #    win.lines.append(evaluated_word)
        #    words_window.lines = words_window.lines[1:]
        #    win.display_lines()
        #    related_items_count -= 1
        if c in [ord(keys[KEYWORD]), ord(keys[NOTRELEVANT]), ord(keys[NOISE]), ord(keys[RELEVANT])]:
        #elif c in [ord(keys[NOISE])]:
            # classification: KEYWORD, RELEVANT, NOTRELEVANT or NOISE
            profiler.info("WORD '{}' AS '{}'".format(evaluated_word, key2class[chr(c)]))
            win = windows[key2class[chr(c)]]
            win.lines.append(evaluated_word)
            win.display_lines(rev=True)
            words.mark_word(evaluated_word, chr(c),
                            words.get_last_inserted_order() + 1, sort_word_key)
            if related_items_count <= 0:
                sort_word_key = evaluated_word

            containing, not_containing = words.return_related_items(sort_word_key)
            if related_items_count <= 0:
                related_items_count = len(containing) + 1
            #logger.debug("sort_word_key: {}".format(sort_word_key))
            #logger.debug("related_items_count: {}".format(related_items_count))
            words_window.lines = containing
            words_window.lines.extend(not_containing)
            #logger.debug("containing: {}".format(containing))
            #logger.debug("words_window.lines: {}".format(words_window.lines))
            words_window.display_lines(rev=False, highlight_word=sort_word_key)
            related_items_count -= 1
        elif c == ord('p'):
            profiler.info("WORD '{}' POSTPONED".format(evaluated_word.word))
>>>>>>> f94d83e7
            # classification: POSTPONED
            words.mark_word(evaluated_word, c,
                            words.get_last_inserted_order() + 1,
                            sort_word_key)
            windows['__WORDS'].lines = windows['__WORDS'].lines[1:]
            related_items_count -= 1
        elif c == 'w':
            # write to file
            words.to_csv(datafile)
        elif c == 'u':
            # undo last operation
            related_items_count, sort_word_key = undo(words, sort_word_key,
                                                      related_items_count,
                                                      windows, logger)

<<<<<<< HEAD
        elif c == 'q':
            # quit
            break
        windows['__STATS'].lines = get_stats_strings(words.items, related_items_count)
        windows['__STATS'].display_lines(rev=False)
=======
            group = last_word.group
            related = last_word.related
            logger.debug("Undo: {} group {} order {}".format(last_word.word,
                                                             group,
                                                             last_word.order))
            profiler.info("WORD '{}' UNDONE".format(last_word.word))
            # remove last_word from the window that actually contains it
            try:
                win = windows[key2class[group]]
                win.lines.remove(last_word.word)
                win.display_lines(rev=True)
            except KeyError:
                pass  # if here the word is not in a window so nothing to do

            # un-mark last_word
            words.mark_word(last_word.word, '', None)
            if related == sort_word_key:
                related_items_count += 1
                rwl = [last_word.word]
                rwl.extend(words_window.lines)
                words_window.lines = rwl
            else:
                sort_word_key = related
                containing, not_containing = words.return_related_items(sort_word_key)
                words_window.lines = containing
                words_window.lines.extend(not_containing)
                words_window.display_lines(rev=False, highlight_word=sort_word_key)
                related_items_count = len(containing) + 1

            if sort_word_key == '':
                # if sort_word_key is empty there's no related item: fix the
                # related_items_count to the correct value of 0
                related_items_count = 0

        elif c == ord('q'):
            # quit
            break
        stats_window.lines = get_stats_strings(words, related_items_count)
        stats_window.display_lines(rev=False)
>>>>>>> f94d83e7


def main():
    parser = init_argparser()
    args = parser.parse_args()

    profiler_logger.info("*** PROGRAM STARTED ***".format(args.datafile))
    profiler_logger.info("DATAFILE: '{}'".format(args.datafile))
    words = WordList()
<<<<<<< HEAD
    _, _ = words.from_csv(args.datafile)
    curses.wrapper(curses_main, words, args.datafile, logger=debug_logger,
                   profiler=profiler_logger)
    profiler_logger.info("*** PROGRAM TERMINATED ***")
=======
    (header, items) = words.from_csv(args.datafile)
    profiler_logger.info("CLASSIFIED: {}".format(words.count_classified()))

    curses.wrapper(main, words, args.datafile, logger=debug_logger, profiler=profiler_logger)
    profiler_logger.info("CLASSIFIED: {}".format(words.count_classified()))
    profiler_logger.info("DATAFILE '{}'".format(args.datafile))
    profiler_logger.info("*** PROGRAM TERMINATED ***".format(args.datafile))
>>>>>>> f94d83e7
    curses.endwin()

    if args.dry_run:
        words.to_csv(args.datafile)


if __name__ == "__main__":
    main()<|MERGE_RESOLUTION|>--- conflicted
+++ resolved
@@ -27,6 +27,7 @@
     NOISE = ('noise', 'n')
     RELEVANT = ('relevant', 'r')
     NOTRELEVANT = ('not-relevant', 'x')
+    POSTPONED = ('postponed', 'p')
 
     @classmethod
     def key2class(cls, key):
@@ -149,6 +150,7 @@
 
     def count_by_class(self, cls):
         return len([w for w in self.items if w.group == cls])
+
 
 class Win(object):
     """Contains the list of lines to display."""
@@ -218,26 +220,15 @@
 
 def get_stats_strings(words, related_items_count=0):
     stats_strings = []
-<<<<<<< HEAD
-    n_completed = len([w for w in words if w.is_grouped()])
-    n_keywords = len([w for w in words if w.group == 'k'])
-    n_noise = len([w for w in words if w.group == 'n'])
-    n_not_relevant = len([w for w in words if w.group == 'x'])
-    n_later = len([w for w in words if w.group == 'p'])
-    stats_strings.append('Total words:  {:7}'.format(len(words)))
-    avg = avg_or_zero(n_completed, len(words))
+    n_completed = words.count_classified()
+    n_keywords = words.count_by_class('k')
+    n_noise = words.count_by_class('n')
+    n_not_relevant = words.count_by_class('x')
+    n_later = words.count_by_class('p')
+    stats_strings.append('Total words:  {:7}'.format(len(words.items)))
+    avg = avg_or_zero(n_completed, len(words.items))
     stats_strings.append('Completed:    {:7} ({:6.2f}%)'.format(n_completed,
                                                                 avg))
-=======
-    n_completed = words.count_classified()
-    n_keywords = words.count_by_class('k')#len([w for w in words if w.group == 'k'])
-    n_noise = words.count_by_class('n')#len([w for w in words if w.group == 'n'])
-    n_not_relevant = words.count_by_class('x')#len([w for w in words if w.group == 'x'])
-    n_later = words.count_by_class('p')#len([w for w in words if w.group == 'p'])
-    stats_strings.append('Total words:  {:7}'.format(len(words.items)))
-    avg = avg_or_zero(n_completed, len(words.items))
-    stats_strings.append('Completed:    {:7} ({:6.2f}%)'.format(n_completed, avg))
->>>>>>> f94d83e7
     avg = avg_or_zero(n_keywords, n_completed)
     stats_strings.append('Keywords:     {:7} ({:6.2f}%)'.format(n_keywords,
                                                                 avg))
@@ -301,7 +292,7 @@
     return related_items_count, sort_word_key
 
 
-def undo(words, sort_word_key, related_items_count, windows, logger):
+def undo(words, sort_word_key, related_items_count, windows, logger, profiler):
     last_word = words.get_last_inserted_word()
     if last_word is None:
         return related_items_count, sort_word_key
@@ -338,6 +329,8 @@
         # if sort_word_key is empty there's no related item: fix the
         # related_items_count to the correct value of 0
         related_items_count = 0
+
+    profiler.info("WORD '{}' UNDONE".format(last_word.word))
 
     return related_items_count, sort_word_key
 
@@ -384,16 +377,9 @@
         lines = containing
         lines.extend(not_containing)
 
-<<<<<<< HEAD
     windows['__WORDS'].lines = lines
-    windows['__STATS'].lines = get_stats_strings(words.items, related_items_count)
+    windows['__STATS'].lines = get_stats_strings(words, related_items_count)
     windows['__STATS'].display_lines(rev=False)
-=======
-    words_window.lines = lines
-    stats_window = Win(None, rows=9, cols=win_width, y=0, x=win_width)
-    stats_window.lines = get_stats_strings(words, related_items_count)
-    stats_window.display_lines(rev=False)
->>>>>>> f94d83e7
     while True:
         if len(windows['__WORDS'].lines) <= 0:
             break
@@ -401,7 +387,6 @@
         if related_items_count <= 0:
             sort_word_key = ''
 
-<<<<<<< HEAD
         windows['__WORDS'].display_lines(rev=False, highlight_word=sort_word_key)
         c = chr(stdscr.getch())
         classifing_keys = [ClassNames.KEYWORD.key,
@@ -417,43 +402,7 @@
                                                              related_items_count,
                                                              windows)
         elif c == 'p':
-=======
-        words_window.display_lines(rev=False, highlight_word=sort_word_key)
-        c = stdscr.getch()
-        #if c in [ord(keys[KEYWORD]), ord(keys[NOTRELEVANT])]:
-        #    # classification: KEYWORD or NOTRELEVANT
-        #    words.mark_word(evaluated_word, chr(c), order)
-        #    win = windows[key2class[chr(c)]]
-        #    win.lines.append(evaluated_word)
-        #    words_window.lines = words_window.lines[1:]
-        #    win.display_lines()
-        #    related_items_count -= 1
-        if c in [ord(keys[KEYWORD]), ord(keys[NOTRELEVANT]), ord(keys[NOISE]), ord(keys[RELEVANT])]:
-        #elif c in [ord(keys[NOISE])]:
-            # classification: KEYWORD, RELEVANT, NOTRELEVANT or NOISE
-            profiler.info("WORD '{}' AS '{}'".format(evaluated_word, key2class[chr(c)]))
-            win = windows[key2class[chr(c)]]
-            win.lines.append(evaluated_word)
-            win.display_lines(rev=True)
-            words.mark_word(evaluated_word, chr(c),
-                            words.get_last_inserted_order() + 1, sort_word_key)
-            if related_items_count <= 0:
-                sort_word_key = evaluated_word
-
-            containing, not_containing = words.return_related_items(sort_word_key)
-            if related_items_count <= 0:
-                related_items_count = len(containing) + 1
-            #logger.debug("sort_word_key: {}".format(sort_word_key))
-            #logger.debug("related_items_count: {}".format(related_items_count))
-            words_window.lines = containing
-            words_window.lines.extend(not_containing)
-            #logger.debug("containing: {}".format(containing))
-            #logger.debug("words_window.lines: {}".format(words_window.lines))
-            words_window.display_lines(rev=False, highlight_word=sort_word_key)
-            related_items_count -= 1
-        elif c == ord('p'):
-            profiler.info("WORD '{}' POSTPONED".format(evaluated_word.word))
->>>>>>> f94d83e7
+            profiler.info("WORD '{}' POSTPONED".format(evaluated_word))
             # classification: POSTPONED
             words.mark_word(evaluated_word, c,
                             words.get_last_inserted_order() + 1,
@@ -467,55 +416,13 @@
             # undo last operation
             related_items_count, sort_word_key = undo(words, sort_word_key,
                                                       related_items_count,
-                                                      windows, logger)
-
-<<<<<<< HEAD
+                                                      windows, logger, profiler)
+
         elif c == 'q':
             # quit
             break
-        windows['__STATS'].lines = get_stats_strings(words.items, related_items_count)
+        windows['__STATS'].lines = get_stats_strings(words, related_items_count)
         windows['__STATS'].display_lines(rev=False)
-=======
-            group = last_word.group
-            related = last_word.related
-            logger.debug("Undo: {} group {} order {}".format(last_word.word,
-                                                             group,
-                                                             last_word.order))
-            profiler.info("WORD '{}' UNDONE".format(last_word.word))
-            # remove last_word from the window that actually contains it
-            try:
-                win = windows[key2class[group]]
-                win.lines.remove(last_word.word)
-                win.display_lines(rev=True)
-            except KeyError:
-                pass  # if here the word is not in a window so nothing to do
-
-            # un-mark last_word
-            words.mark_word(last_word.word, '', None)
-            if related == sort_word_key:
-                related_items_count += 1
-                rwl = [last_word.word]
-                rwl.extend(words_window.lines)
-                words_window.lines = rwl
-            else:
-                sort_word_key = related
-                containing, not_containing = words.return_related_items(sort_word_key)
-                words_window.lines = containing
-                words_window.lines.extend(not_containing)
-                words_window.display_lines(rev=False, highlight_word=sort_word_key)
-                related_items_count = len(containing) + 1
-
-            if sort_word_key == '':
-                # if sort_word_key is empty there's no related item: fix the
-                # related_items_count to the correct value of 0
-                related_items_count = 0
-
-        elif c == ord('q'):
-            # quit
-            break
-        stats_window.lines = get_stats_strings(words, related_items_count)
-        stats_window.display_lines(rev=False)
->>>>>>> f94d83e7
 
 
 def main():
@@ -525,20 +432,13 @@
     profiler_logger.info("*** PROGRAM STARTED ***".format(args.datafile))
     profiler_logger.info("DATAFILE: '{}'".format(args.datafile))
     words = WordList()
-<<<<<<< HEAD
     _, _ = words.from_csv(args.datafile)
+    profiler_logger.info("CLASSIFIED: {}".format(words.count_classified()))
     curses.wrapper(curses_main, words, args.datafile, logger=debug_logger,
                    profiler=profiler_logger)
-    profiler_logger.info("*** PROGRAM TERMINATED ***")
-=======
-    (header, items) = words.from_csv(args.datafile)
-    profiler_logger.info("CLASSIFIED: {}".format(words.count_classified()))
-
-    curses.wrapper(main, words, args.datafile, logger=debug_logger, profiler=profiler_logger)
     profiler_logger.info("CLASSIFIED: {}".format(words.count_classified()))
     profiler_logger.info("DATAFILE '{}'".format(args.datafile))
-    profiler_logger.info("*** PROGRAM TERMINATED ***".format(args.datafile))
->>>>>>> f94d83e7
+    profiler_logger.info("*** PROGRAM TERMINATED ***")
     curses.endwin()
 
     if args.dry_run:
